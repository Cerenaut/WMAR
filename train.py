import argparse
from pathlib import Path
from typing import Optional

import numpy as np
import torch
from torch.optim import Adam
from torch.utils.tensorboard import SummaryWriter
from tqdm import trange

import replay
from ac import ActorCriticOpt, train_ac_from_wm
from config import Config, EnvConfig, EnvScheduleConfig, RbConfig
from generate_trajectory import (
    SequentialEnvironments,
    evaluate,
    generate_trajectories,
    reinterpret_nt_to_t_n,
)
from wm import WorldModel

# define the device for accelerator support beyond CUDA
device = torch.accelerator.current_accelerator().type if torch.accelerator.is_available() else "cpu"
print(f"Using {device} device")

if __name__ == "__main__":
    parser = argparse.ArgumentParser()
    parser.add_argument("--config", help="Configuration file")
    args = parser.parse_args()
    if args.config is not None:
        config = Config.from_file(Path(args.config))
    else:
        config = None

    save_nets = False
    log_dir = None
    log_images = False

    default_config = Config(
        esc=EnvScheduleConfig(
            env_schedule_type=SequentialEnvironments,
            env_configs=[
                EnvConfig("ALE/MsPacman-v5", rew_scale=0.05),
                EnvConfig("ALE/Boxing-v5"),
                EnvConfig("ALE/CrazyClimber-v5", rew_scale=0.001),
                EnvConfig("ALE/Frostbite-v5", rew_scale=0.2),
            ],
            kwargs={"swap_sched": 90},
        ),
        seed=1337,
        epochs=361,
        wm_lr=1e-4,
        log_frequency=1000,
        steps_per_batch=1000,
        ac_train_steps=800,
        ac_train_sync=128,
        fresh_ac=False,
        n_sync=4,
        gen_seq_len=4096,
        env_repeat=4,
        data_n=32,
        data_n_max=512, #512 changed for local testing on Macbook
        data_t=512,
        mb_t_size=32,
        mb_n_size=16,
        random_policy="first",
        pretrain_enabled=False,
        pretrain_data_multiplier=4,
        pretrain_mb_t_size=8,
        pretrain_mb_n_size=16,
        pretrain_steps=30_000,
        gru_units=512,
        cnn_depth=32,
        mlp_features=512,
        mlp_layers=2,
        wall_time_optimisation=False,
        action_space=18,
        replay_buffers=[
            RbConfig(replay.FifoReplay, "cpu"),
            RbConfig(replay.LongTermReplay, "cpu"),
        ],
    )
    config = config if config is not None else default_config

    torch.random.manual_seed(config.seed)
    np.random.seed(config.seed)

    wm = WorldModel(
        3,
        (32, 32),
        config.action_space,
        config.gru_units,
        config.cnn_depth,
        config.mlp_features,
        config.mlp_layers,
        config.wall_time_optimisation,
    )
    wm.compile()
    
    if torch.cuda.device_count() > 1:
      print("Using", torch.cuda.device_count(), "GPUs")
<<<<<<< HEAD
      model = torch.nn.DataParallel(model)
=======
      model = nn.DataParallel(model)
>>>>>>> 736fd32f
    
    wm.to(device)
    
    opt = Adam(wm.parameters(), lr=config.wm_lr)

    envs = config.get_env_schedule()
    replay = config.get_replay_buffer()

    # OPTIONAL: Load from existing
    aco: Optional[ActorCriticOpt] = None

    if not log_dir:
        # This is how tensorboard names the folder
        import os
        import socket
        from datetime import datetime

        current_time = datetime.now().strftime("%b%d_%H-%M-%S")
        log_dir = os.path.join("runs", current_time + "_" + socket.gethostname())
    writer = SummaryWriter(log_dir=log_dir)
    log_dir = Path(log_dir)
    config.save(log_dir / "config.json")

    best_rews_mean = float("-inf")
    global_step = 0
    for epoch in range(config.epochs):
        if config.random_policy == "first":
            random_policy = epoch == 0
        elif config.random_policy == "new":
            random_policy = envs.is_new_env()
        for _ in range(
            config.pretrain_data_multiplier if random_policy and config.pretrain_enabled else 1
        ):
            _acts, _obss, _rews, _conts, _resets = reinterpret_nt_to_t_n(
                *generate_trajectories(
                    config.n_sync * config.gen_seq_len,
                    config.n_sync,
                    wm=wm,
                    ac=None if random_policy else aco.ac,
                    env_fns=envs.funcs(),
                    env_repeat=config.env_repeat,
                ),
                config.data_t,
                config.data_n,
            )
            replay.add(_acts, _obss, _rews, _conts, _resets)
        print(f"{replay.n_valid=}")

        rews_eps_mean = _rews.sum().item() / _resets.sum().item()
        writer.add_scalar("Perf/rews_eps_mean", rews_eps_mean, global_step)
        len_eps_mean = config.gen_seq_len / _resets.sum().item() * config.env_repeat
        writer.add_scalar("Perf/len_eps_mean", len_eps_mean, global_step)
        if rews_eps_mean >= best_rews_mean:
            best_rews_mean = rews_eps_mean
            if save_nets and aco is not None:
                print(f"Saving best rews eps mean {rews_eps_mean=}")
                torch.save(wm.state_dict(), log_dir / "save_wm_best.pt")
                torch.save(aco.ac.state_dict(), log_dir / "save_ac_best.pt")

        # Evaluation games
        if epoch % 10 == 0:
            eval_results_mean = []
            eval_results_std = []
            eval_funcs = envs.eval_funcs()
            for env_fns in eval_funcs:
                ev_eps_mean, ev_eps_std = evaluate(
                    config.n_sync,
                    wm=wm,
                    ac=aco.ac if aco is not None else aco,
                    env_fns=env_fns,
                    env_repeat=config.env_repeat,
                    n_rollouts=16,
                )
                eval_results_mean.append(ev_eps_mean)
                eval_results_std.append(ev_eps_std)
            writer.add_scalars(
                "Perf/eval_rew_eps_mean",
                {f"{i}": m for i, m in enumerate(eval_results_mean)},
                global_step,
            )
            writer.add_scalars(
                "Perf/eval_rew_eps_std",
                {f"{i}": s for i, s in enumerate(eval_results_std)},
                global_step,
            )

        envs.step()

        progbar = trange(
            config.steps_per_batch
            if epoch > 0 or not config.pretrain_enabled
            else config.pretrain_steps,
            desc=f"Epoch {epoch + 1}/{config.epochs}",
        )
        for _ in progbar:
            if epoch > 0 or not config.pretrain_enabled:
                mb_acts, mb_obss, mb_rews, mb_conts, mb_resets = replay.minibatch(
                    config.mb_t_size, config.mb_n_size, mb_device=device
                )
            else:
                mb_acts, mb_obss, mb_rews, mb_conts, mb_resets = replay.minibatch(
                    config.pretrain_mb_t_size, config.pretrain_mb_n_size, mb_device=device
                )

            loss, metrics = wm.compute_loss(mb_acts, mb_obss, mb_rews, mb_conts, mb_resets)

            opt.zero_grad()
            loss.backward()
            grad_norm = torch.nn.utils.clip_grad_norm_(wm.parameters(), 1000)
            opt.step()

            # Optional progress bar logging
            # if global_step % 10 == 0:
            #     progbar.set_postfix({k: f"{v:.2f}" for k, v in metrics.items()})

            if global_step % config.log_frequency == 0:
                writer.add_scalar("Metric/grad_norm", grad_norm, global_step)
                with torch.no_grad():
                    for metric_key, metric_value in metrics.items():
                        writer.add_scalar(metric_key, metric_value, global_step)

                    if log_images:
                        original = _obss[:16, 0:2].to(device)
                        writer.add_images(
                            "original", original.swapaxes(0, 1).flatten(0, 1), global_step
                        )

                        init_z, init_h = wm.rssm.initial_state(original.shape[1])
                        no_resets = torch.zeros(*original.shape[:2], 1, device=init_z.device)
                        z_posts, z, h = wm.rssm(
                            init_z, _acts[:, 0:2].to(device), init_h, original, no_resets
                        )
                        zhs = wm.zh_transform(z, h)
                        recon = torch.stack([wm.decoder(zh) for zh in zhs])

                        writer.add_images(
                            "reconstructed",
                            recon.clip(0, 1).swapaxes(0, 1).flatten(0, 1),
                            global_step,
                        )
                        writer.add_images(
                            "latent",
                            z_posts.exp().swapaxes(0, 1).flatten(0, 1).unsqueeze(1),
                            global_step,
                        )
                        writer.add_images(
                            "latent sample",
                            z.swapaxes(0, 1).flatten(0, 1).unsqueeze(1),
                            global_step,
                        )
            global_step += 1

        if config.fresh_ac and epoch % config.fresh_ac == 0:
            aco, approx_perf = train_ac_from_wm(
                wm,
                replay,
                config.ac_train_steps,
                config.ac_train_sync,
                dream_steps=16,
                lr=4e-4,
                device=device,
            )
        else:
            aco, approx_perf = train_ac_from_wm(
                wm,
                replay,
                config.ac_train_steps,
                config.ac_train_sync,
                dream_steps=16,
                aco=aco,
                lr=1e-4,
                device=device,
            )

        writer.add_scalar("Perf/approx_perf", approx_perf, global_step)

        if save_nets:
            torch.save(wm.state_dict(), log_dir / "save_wm.pt")
            torch.save(aco.ac.state_dict(), log_dir / "save_ac.pt")<|MERGE_RESOLUTION|>--- conflicted
+++ resolved
@@ -99,11 +99,8 @@
     
     if torch.cuda.device_count() > 1:
       print("Using", torch.cuda.device_count(), "GPUs")
-<<<<<<< HEAD
       model = torch.nn.DataParallel(model)
-=======
-      model = nn.DataParallel(model)
->>>>>>> 736fd32f
+
     
     wm.to(device)
     
